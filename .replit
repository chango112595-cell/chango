--- conflicted
+++ resolved
@@ -56,19 +56,11 @@
 
 [[ports]]
 localPort = 40885
-<<<<<<< HEAD
-externalPort = 8099
-
-[[ports]]
-localPort = 41485
-externalPort = 8080
-=======
 externalPort = 8080
 
 [[ports]]
 localPort = 41485
 externalPort = 8099
->>>>>>> 8a4f584f
 
 [[ports]]
 localPort = 43109
