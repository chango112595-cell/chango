--- conflicted
+++ resolved
@@ -4,7 +4,6 @@
 
 [nix]
 channel = "stable-24_05"
-packages = ["ffmpeg"]
 
 [deployment]
 deploymentTarget = "autoscale"
@@ -16,10 +15,6 @@
 externalPort = 80
 
 [[ports]]
-localPort = 34031
-externalPort = 5173
-
-[[ports]]
 localPort = 38851
 externalPort = 3000
 
@@ -28,33 +23,12 @@
 externalPort = 3001
 
 [[ports]]
-<<<<<<< HEAD
-localPort = 42001
-externalPort = 3003
-
-[[ports]]
-localPort = 42151
-externalPort = 5000
-
-[[ports]]
-localPort = 42287
-externalPort = 6000
-
-[[ports]]
-localPort = 43211
-externalPort = 3002
-
-[[ports]]
-localPort = 46735
-externalPort = 4200
-=======
 localPort = 43109
 externalPort = 3002
 
 [[ports]]
 localPort = 44451
 externalPort = 3003
->>>>>>> d8cc5085
 
 [env]
 PORT = "5000"
